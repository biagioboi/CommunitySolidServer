# Community Solid Server release notes

<<<<<<< HEAD
## v5.0.0
### New features
- Support for Node v12 was dropped.
- Components.js was upgraded to v5. If you have created an external component
  you should also upgrade to prevent warnings and conflicts.
- A new FileSystemResourceLocker has been added. It allows for true threadsafe locking without external dependencies.
- The CSS can now run multithreaded with multiple workers, this is done with the `--workers` or `-w` flag.

### Data migration
The following actions are required if you are upgrading from a v4 server and want to retain your data.

...

### Configuration changes
You might need to make changes to your v4 configuration if you use a custom config.

The `@context` needs to be updated to
`https://linkedsoftwaredependencies.org/bundles/npm/@solid/community-server/^5.0.0/components/context.jsonld`.

The following changes pertain to the imports in the default configs:
- The prefix of all imports was changed from `files-scs` to `css`.
- All default configurations with a file-based backend now use a file-based locker instead of a memory-based one,
  making them threadsafe.

The following changes are relevant for v4 custom configs that replaced certain features.
- `config/app/variables/cli.json` was changed to support the new `YargsCliExtractor` format.
- `config/util/resource-locker/memory.json` had the locker @type changed from `SingleThreadedResourceLocker` to `MemoryResourceLocker`.
- The content-length parser has been moved from the default configuration to the quota configurations.
   - `/ldp/metadata-parser/default.json`
   - `/storage/backend/*-quota-file.json`
   - `/storage/backend/quota/quota-file.json`
- The structure of the init configs has changed significantly to support worker threads.
   - `/app/init/*`
- RegexPathRouting has changed from a map datastructure to an array datastructure, allowing for fallthrough regex parsing. The change is reflected in the following default configs:
   - `/storage/backend/regex.json`
   - `/sparql-file-storage.json`
- The `IdentityProviderFactory` inputs have been extended.
  - `/identity/handler/provider-factory/identity.json`
- LDP components have slightly changed so the preference parser is in a separate config file.
  - `/config/ldp/handler/*`

### Interface changes
These changes are relevant if you wrote custom modules for the server that depend on existing interfaces.
- `YargsCliExtractor` was changed to now take as input an array of parameter objects.
- `RedirectAllHttpHandler` was removed and fully replaced by `RedirectingHttpHandler`.
- `SingleThreadedResourceLocker` has been renamed to `MemoryResourceLocker`.
- Both `TemplateEngine` implementations now take a `baseUrl` parameter as input.
- The `IdentityProviderFactory` and `ConvertingErrorHandler` now additionally take a `PreferenceParser` as input.
- Error handlers now take the incoming HttpRequest as input instead of just the preferences.

A new interface `SingleThreaded` has been added. This empty interface can be implemented to mark a component as not-threadsafe. When the CSS starts in multithreaded mode, it will error and halt if any SingleThreaded components are instantiated.

## V4.0.1
=======
## v4.0.1
>>>>>>> 027c803b
Freezes the `oidc-provider` dependency to prevent a potential issue with the solid authn client
as described in https://github.com/inrupt/solid-client-authn-js/issues/2103.

## v4.0.0
### New features
- The server can be started with a new parameter to automatically generate accounts and pods, 
  for more info see [here](documentation/seeding-pods.md).
- It is now possible to automate authentication requests using Client Credentials,
  for more info see [here](documentation/client-credentials.md).
- A new `RedirectingHttpHandler` class has been added which can be used to redirect certain URLs.
- A new default configuration `config/https-file-cli.json` 
  that can set the HTTPS parameters through the CLI has been added.
  This is also an example of how to add CLI parameters through a custom configuration.
- A new RedisLocker has been added to replace the old RedisResourceLocker class. 
  It allows for true threadsafe read/write locking.

### Configuration changes
You might need to make changes to your v3 configuration if you use a custom config.

The `@context` needs to be updated to
`https://linkedsoftwaredependencies.org/bundles/npm/@solid/community-server/^4.0.0/components/context.jsonld`.

The following changes pertain to the imports in the default configs:
- ...

The following changes are relevant for v3 custom configs that replaced certain features.
- The key/value storage configs in `config/storage/key-value/*` have been changed to reduce config duplication.
  All storages there that were only relevant for 1 class have been moved to the config of that class.
- Due to a parameter rename in `CombinedSettingsResolver`, 
  `config/app/variables/resolver/resolver.json` has been updated.
- The OIDC provider setup was changed to add client_credentials support.
  - `/identity/handler/adapter-factory/webid.json`
  - `/identity/handler/provider-factory/identity.json`

### Interface changes
These changes are relevant if you wrote custom modules for the server that depend on existing interfaces.
- The output of `parseContentType` in `HeaderUtil` was changed to include parameters.
- `PermissionReader`s take an additional `modes` parameter as input.
- The `ResourceStore` function `resourceExists` has been renamed to `hasResource`
  and has been moved to a separate `ResourceSet` interface.
- Several `ModesExtractor`s `PermissionBasedAuthorizer` now take a `ResourceSet` as constructor parameter.
- `RepresentationMetadata` no longer accepts strings for predicates in any of its functions.
- `CombinedSettingsResolver` parameter `computers` has been renamed to `resolvers`.
- `IdentityProviderFactory` requires an additional `credentialStorage` parameter.
- The `RedisResourceLocker` class has been removed and the `RedisLocker`class was added instead. 
 `RedisLocker` implements both the `ResourceLocker` and `ReadWriteLocker` interface.

## v3.0.0
### New features
- The Identity Provider now uses the `webid` scope as required for Solid-OIDC.
- The `VoidLocker` can be used to disable locking for development/testing purposes. 
  This can be enabled by changing the `/config/util/resource-locker/` import to `debug-void.json`
- Added support for setting a quota on the server. See the `config/quota-file.json` config for an example.
- An official docker image is now built on each version tag and published at https://hub.docker.com/r/solidproject/community-server.
- Added support for N3 Patch.
- It is now possible to customize arguments to the `community-solid-server` command, 
  which enables passing custom variables to configurations and setting new default values.
- The AppRunner functions have changed to require Components.js variables. 
  This is important for anyone who starts the server from code.
- When logging in, a consent screen will now provide information about the client.

### Data migration
The following actions are required if you are upgrading from a v2 server and want to retain your data.

Due to changes in the keys used by the IDP, you will need to delete the stored keys and sessions.
If you are using a file backend, delete the `.internal/idp/` folder in your data folder and restart the server.
This will not delete the user accounts, but users will have to log in again.

### Configuration changes
You might need to make changes to your v2 configuration if you use a custom config.

The `@context` needs to be updated to 
`https://linkedsoftwaredependencies.org/bundles/npm/@solid/community-server/^3.0.0/components/context.jsonld`.

The following changes pertain to the imports in the default configs:
- A new configuration option needs to be imported:
  - `/app/variables/default.json` contains everything related to parsing CLI arguments 
    and assigning values to variables.

The following changes are relevant for v2 custom configs that replaced certain features.
- Conversion has been simplified so most converters are part of the conversion chain:
  - `/util/representation-conversion/default.json`
- The IDP settings have changed to support the latest Solid-OIDC draft.
  - `/identity/handler/provider-factory/identity.json`
- Requests targeting the OIDC library now use a separate handler.
  - `/http/handler/default.json`
  - `/identity/handler/default.json`
- The architecture of IDP interaction handlers has completely changed to improve modularity
  - `/identity/handler/interaction/*`
  - `/identity/registration/*`

### Interface changes
These changes are relevant if you wrote custom modules for the server that depend on existing interfaces.
- `TypedRepresentationConverter` function signatures changed 
  and base functionality moved to `BaseTypedRepresentationConverter`.
- Many changes to several components related to the IDP. This includes the HTML templates.

## v2.0.0
### New features
- Pod owners always have Control access to resources stored in their Pod.
- The server now offers a one-time setup upon first boot.
  This can be accessed by going to `/setup`.
  Configurations with a persistent backend enforce setup before the server can be used,
  preventing unintended modifications in the backend.
  These have corresponding `*-no-setup.json` files where setup is disabled,
  so the pre-v2.0 behavior is still available.
- `ETag`, `Last-Modified`, `If-None-Match`, and related conditional headers are supported.
- `PATCH`ing containers is now supported.
- `PUT`/`POST` requests with empty bodies are supported.
- WebACL authorization supports groups.
- IDP components (registration, login, etc.) fully support JSON input and output.
- There is a new configuration `sparql-file-storage.json` to have a SPARQL backend with file storage.
  `sparql-file-storage.json`.
- A server can be set up to restrict access to IDP components using WebACL.
  A consequence of this is that IDP components are only accessible using a trailing slash.
  E.g., `/idp/register/` works, `/idp/register` will error.

### Configuration changes
You might need to make changes to your v1 configuration if you use a custom config.

The following changes pertain to the imports in the default configs:
- There are 2 new configuration options that for which a valid option needs to be imported:
  - `/app/setup` determines how and if setup should be enabled.
  - `/identity/access` determines if IDP access (e.g., registration) should be restricted
- The `/app/init/default.json` configuration no longer initializes the root container. 
  This behaviour has been moved to the other options for `/app/init`.
- `/ldp/permissions` changed to `/ldp/modes` and only has a default option now.

The following changes are relevant for v1 custom configs that replaced certain features.
The path indicates which JSON-LD files were impacted by the change.
- `IdentityProviderHttpHandler` and `InteractionRoute` arguments have changed substantially. 
  - `/identity/handler/default.json`
  - `/identity/handler/interaction/*`
  - `/identity/registration/*`.
- All internal storage is now stored in the `/.internal/` container. 
  - `/storage/key-value/resource-store.json`. 
- Patching related classes have changed. 
  - `/storage/middleware/stores/patching.json`.
- `BasicRequestParser` now needs a `conditionsParser` argument.
  - `/ldp/handler/components/request-parser.json`.
- `LinkTypeParser` has been renamed to `LinkRelParser` and now takes mappings as input. 
  - `/ldp/metadata-parser/*`
- `ComposedAuxiliaryStrategy` `isRootRequired` has been renamed to `requiredInRoot`. 
  - `/util/auxiliary/strategies/acl.json`.
- Many changes to authentication and authorization structure. 
  - Config `/ldp/authentication/*` and `/ldp/authorization/*`.
- All `HttpHandler`s have been changed. 
  - `/app/setup/handlers/setup.json`
  - `/http/handler/default.json`
  - `/identity/handler/default.json`
  - `/ldp/handler/default.json`.

## v1.1.0
### New features
- The `ConstantConverter` can now filter on media type using the `enabledMediaRanges` and `disabledMediaRanges` options. That way, the server can be configured to bypass a default UI when accessing images or PDF documents. (https://github.com/solid/community-server/discussions/895, https://github.com/solid/community-server/pull/925)

## v1.0.0
First release of the Community Solid Server.<|MERGE_RESOLUTION|>--- conflicted
+++ resolved
@@ -1,6 +1,5 @@
 # Community Solid Server release notes
 
-<<<<<<< HEAD
 ## v5.0.0
 ### New features
 - Support for Node v12 was dropped.
@@ -53,10 +52,7 @@
 
 A new interface `SingleThreaded` has been added. This empty interface can be implemented to mark a component as not-threadsafe. When the CSS starts in multithreaded mode, it will error and halt if any SingleThreaded components are instantiated.
 
-## V4.0.1
-=======
 ## v4.0.1
->>>>>>> 027c803b
 Freezes the `oidc-provider` dependency to prevent a potential issue with the solid authn client
 as described in https://github.com/inrupt/solid-client-authn-js/issues/2103.
 
